--- conflicted
+++ resolved
@@ -128,17 +128,12 @@
 
     # system/simulation parameters
     z_end = 1
+    spat_bounds = (0, z_end)
     spatial_domain = pi.Domain(bounds=(0, z_end), num=n_fem)
     trans_time = 1
     temporal_domain = pi.Domain(bounds=(0, 1.5), num=2e3)
     actuation_type = 'robin'
     bound_cond_type = 'robin'
-<<<<<<< HEAD
-=======
-    spat_bounds = (0, l)
-    spatial_domain = pi.Domain(bounds=spat_bounds, num=n_fem)
-    temporal_domain = pi.Domain(bounds=(0, 1), num=100)
->>>>>>> 795eedf9
     n = n_modal
 
     # original system parameter
@@ -216,7 +211,7 @@
     ctrl_lbl = "ctrl_appr_base"
     ctrl_target_lbl = "ctrl_appr_target_base"
     ctrl_base = pi.Base(eig_funcs.fractions)
-    ctrl_base.intermediate_base = obs_sys_lbl
+    ctrl_base.intermediate_base_lbls = [obs_sys_lbl]
     pi.register_base(ctrl_lbl, ctrl_base)
     pi.register_base(ctrl_target_lbl, eig_funcs_t)
     obs_lbl = "obs_appr_base"
@@ -277,7 +272,6 @@
         system_input,
         param,
         spatial_domain.bounds)
-<<<<<<< HEAD
 
     # observer
     obs_rad_pde, obs_base_labels = approximate_observer(param_t_o,
@@ -301,8 +295,8 @@
     def sys_ic(z): return .0
     def obs_ic(z): return .5
 
-    ics = {rad_pde.name: [pi.Function(sys_ic)],
-           obs_rad_pde.name: [pi.Function(obs_ic)]}
+    ics = {rad_pde.name: [pi.Function(sys_ic, domain=spat_bounds)],
+           obs_rad_pde.name: [pi.Function(obs_ic, domain=spat_bounds)]}
 
     # spatial domains
     spatial_domains = {rad_pde.name: spatial_domain,
@@ -312,13 +306,6 @@
     sys_ed, obs_ed = pi.simulate_systems(
         [rad_pde, obs_rad_pde], ics, temporal_domain,
         spatial_domains)
-=======
-    eval_d = pi.simulate_system(
-        rad_pde,
-        initial_states=pi.Function(lambda z: 0.2, domain=spat_bounds),
-        temporal_domain=temporal_domain,
-        spatial_domain=spatial_domain)[0]
->>>>>>> 795eedf9
 
     # evaluate desired output data
     y_d, t_d = pi.gevrey_tanh(trans_time, 40, length_t=len(temporal_domain))
