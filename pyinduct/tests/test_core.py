--- conflicted
+++ resolved
@@ -9,12 +9,8 @@
 import numpy as np
 import pyinduct as pi
 import pyinduct.core as core
-<<<<<<< HEAD
 from pyinduct.core import vectorize_scalar_product
-from pyinduct.tests import show_plots
-=======
 from pyinduct.tests import show_plots, test_timings
->>>>>>> 1870d1b9
 from pyinduct.registry import clear_registry
 import pyqtgraph as pg
 
