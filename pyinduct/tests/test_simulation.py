--- conflicted
+++ resolved
@@ -699,13 +699,7 @@
         self.time_domain = pi.Domain((0, 1), num=10)
         node_cnt = 3
         spat_domain = pi.Domain((0, 1), num=node_cnt)
-<<<<<<< HEAD
-        nodes, lag_base = pi.cure_interval(pi.LagrangeFirstOrder,
-                                           spat_domain.bounds,
-                                           node_count=node_cnt)
-=======
         lag_base = pi.LagrangeFirstOrder.cure_interval(spat_domain)
->>>>>>> ee0faebc
         pi.register_base("swm_base", lag_base)
 
         # input
