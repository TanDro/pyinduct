--- conflicted
+++ resolved
@@ -166,16 +166,13 @@
 
     def __init__(self, eval_handle, domain=(-np.inf, np.inf), nonzero=(-np.inf, np.inf), derivative_handles=None):
         """
+        Constructor.
+
         Args:
             eval_handle: Callable object that can be evaluated.
             domain: Domain on which the eval_handle is defined.
             nonzero: Region in which the eval_handle will give nonzero output.
             derivative_handles (list): List of callable(s) that contain derivatives of eval_handle
-<<<<<<< HEAD
-=======
-            vectorial: Indicates whether eval_handle take vectorial or scalar input. Attention: The eval_handle and ALL
-                derivative_handles must be callable by vectorial input.
->>>>>>> b46f1d3f
         """
         super().__init__(self)
         self._vectorial = False
@@ -334,29 +331,17 @@
 
             return _raised_func
 
-<<<<<<< HEAD
         new_obj = deepcopy(self)
         new_obj.derivative_handles = None
         new_obj.function_handle = raise_factory(self.function_handle)
         return new_obj
-=======
-        return Function(raise_factory(self._function_handle), domain=self.domain, nonzero=self.nonzero,
-                        derivative_handles=[], vectorial=self.vectorial)
->>>>>>> b46f1d3f
-
-    def scale(self, factor, vectorial=False):
+
+    def scale(self, factor):
         """
         Factory method to scale a :py:class:`pyinduct.core.Function`.
 
         Args:
-<<<<<<< HEAD
             factor : :obj:`numbers.Number` or a callable.
-=======
-            factor: Number or a callable.
-            vectorial: If factor is a callable and it can called by numpy.array's set it True (to gain speed). If factor
-                is a scalar it will ignored. The "vectorial" propertie of the resulting :py:class:`Function` will be
-                derived from the original  :py:class:`Function`.
->>>>>>> b46f1d3f
         """
         if factor == 1:
             return self
@@ -372,7 +357,6 @@
 
         new_obj = deepcopy(self)
         if isinstance(factor, collections.Callable):
-<<<<<<< HEAD
             # derivatives are lost
             new_obj.derivative_handles = None
             new_obj.function_handle = scale_factory(self._function_handle)
@@ -382,15 +366,6 @@
             new_obj.function_handle = scale_factory(self._function_handle)
 
         return new_obj
-=======
-            scaled = Function(scale_factory(self._function_handle), domain=self.domain, nonzero=self.nonzero,
-                              vectorial=vectorial)
-        else:
-            scaled = Function(scale_factory(self._function_handle), domain=self.domain, nonzero=self.nonzero,
-                              derivative_handles=[scale_factory(der_handle) for der_handle in self._derivative_handles],
-                              vectorial=self.vectorial)
-        return scaled
->>>>>>> b46f1d3f
 
     def derive(self, order=1):
         """
@@ -468,20 +443,7 @@
         """
         Return the hint that the :py:func:`pyinduct.core.dot_product_l2` has to calculated to gain the scalar product.
         """
-<<<<<<< HEAD
         return [dot_product_l2]
-=======
-        if not isinstance(order, int):
-            raise TypeError("only integer allowed as derivation order")
-        if order == 0:
-            return self
-        if order < 0 or order > len(self._derivative_handles):
-            raise ValueError("function cannot be differentiated that often.")
-
-        derivative = Function(self._derivative_handles[order - 1], domain=self.domain, nonzero=self.nonzero,
-                              derivative_handles=self._derivative_handles[order:], vectorial=self.vectorial)
-        return derivative
->>>>>>> b46f1d3f
 
 
 class ComposedFunctionVector(BaseFraction):
