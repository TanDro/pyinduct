# -*- coding: utf-8 -*-
<<<<<<< HEAD
# noinspection PyUnresolvedReferences
from registry import register_base, deregister_base, get_base, is_registered
# noinspection PyUnresolvedReferences
from core import Function
# noinspection PyUnresolvedReferences
from placeholder import (ScalarTerm, IntegralTerm, FieldVariable, SpatialDerivedFieldVariable,
                         TemporalDerivedFieldVariable, Product, TestFunction, Input)
# noinspection PyUnresolvedReferences
from simulation import Domain, EvalData, SimulationInput, WeakFormulation, simulate_system
# noinspection PyUnresolvedReferences
from shapefunctions import cure_interval, LagrangeFirstOrder, LagrangeSecondOrder
# noinspection PyUnresolvedReferences
from visualization import PgAnimatedPlot
=======
from .registry import register_base, deregister_base, get_base, is_registered
>>>>>>> 25bb5954

__author__ = "Stefan Ecklebe, Marcus Riesmeier"
__email__ = "stefan.ecklebe@tu-dresden.de, marcus.riesmeier@tu-dresden.de"
__version__ = '0.3.0'<|MERGE_RESOLUTION|>--- conflicted
+++ resolved
@@ -1,21 +1,17 @@
 # -*- coding: utf-8 -*-
-<<<<<<< HEAD
 # noinspection PyUnresolvedReferences
-from registry import register_base, deregister_base, get_base, is_registered
+from .registry import register_base, deregister_base, get_base, is_registered
 # noinspection PyUnresolvedReferences
-from core import Function
+from .core import Function
 # noinspection PyUnresolvedReferences
-from placeholder import (ScalarTerm, IntegralTerm, FieldVariable, SpatialDerivedFieldVariable,
-                         TemporalDerivedFieldVariable, Product, TestFunction, Input)
+from .placeholder import (ScalarTerm, IntegralTerm, FieldVariable, SpatialDerivedFieldVariable,
+                          TemporalDerivedFieldVariable, Product, TestFunction, Input)
 # noinspection PyUnresolvedReferences
-from simulation import Domain, EvalData, SimulationInput, WeakFormulation, simulate_system
+from .simulation import Domain, EvalData, SimulationInput, WeakFormulation, simulate_system
 # noinspection PyUnresolvedReferences
-from shapefunctions import cure_interval, LagrangeFirstOrder, LagrangeSecondOrder
+from .shapefunctions import cure_interval, LagrangeFirstOrder, LagrangeSecondOrder
 # noinspection PyUnresolvedReferences
-from visualization import PgAnimatedPlot
-=======
-from .registry import register_base, deregister_base, get_base, is_registered
->>>>>>> 25bb5954
+from .visualization import PgAnimatedPlot
 
 __author__ = "Stefan Ecklebe, Marcus Riesmeier"
 __email__ = "stefan.ecklebe@tu-dresden.de, marcus.riesmeier@tu-dresden.de"
