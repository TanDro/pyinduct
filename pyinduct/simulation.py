--- conflicted
+++ resolved
@@ -23,12 +23,8 @@
                    EvalData, project_on_bases)
 from .placeholder import (Scalars, TestFunction, Input, FieldVariable,
                           EquationTerm, get_common_target, get_common_form,
-<<<<<<< HEAD
-                          ObserverGain, ScalarTerm, IntegralTerm)
-=======
                           ObserverGain, ScalarTerm, IntegralTerm,
                           ScalarProductTerm)
->>>>>>> 5aed9bcc
 from .registry import get_base, register_base
 
 __all__ = ["SimulationInput", "SimulationInputSum", "WeakFormulation",
@@ -196,12 +192,6 @@
     Wrapper class that represents the state space form of a dynamic system where
 
     .. math::
-<<<<<<< HEAD
-        \boldsymbol{\dot{x}}(t) &= \sum\limits_{k=0}^{L}\boldsymbol{A}_{k} \boldsymbol{x}^{p_k}(t)
-        + \sum\limits_{j=0}^{V} \sum\limits_{k=0}^{L}\boldsymbol{B}_{j, k} \frac{\mathrm{d}^j u^{p_k}}{\mathrm{d}t^j}(t)
-        + \boldsymbol{L}\tilde{\boldsymbol{y}}(t)\\
-        \boldsymbol{y}(t) &= \boldsymbol{C}\boldsymbol{x}(t) + \boldsymbol{D}u(t)
-=======
         \boldsymbol{\dot{x}}(t) &= \sum\limits_{k=0}^{L}\boldsymbol{A}_{k}
         \boldsymbol{x}^{p_k}(t)
         + \sum\limits_{j=0}^{V} \sum\limits_{k=0}^{L}\boldsymbol{B}_{j, k}
@@ -209,7 +199,6 @@
         + \boldsymbol{L}\tilde{\boldsymbol{y}}(t)\\
         \boldsymbol{y}(t) &= \boldsymbol{C}\boldsymbol{x}(t)
         + \boldsymbol{D}u(t)
->>>>>>> 5aed9bcc
 
     which has been approximated by projection on a base given by weight_label.
 
@@ -226,11 +215,7 @@
     """
 
     def __init__(self, a_matrices, b_matrices, base_lbl=None,
-<<<<<<< HEAD
-                 input_handles=None, c_matrix=None, d_matrix=None,
-=======
                  input_handle=None, c_matrix=None, d_matrix=None,
->>>>>>> 5aed9bcc
                  obs_fb_handle=None):
         self.C = c_matrix
         self.D = d_matrix
@@ -286,13 +271,8 @@
             state_part = state_part + a_mat @ np.power(_q, power)
 
         input_part = np.zeros_like(state_part)
-<<<<<<< HEAD
-        inputs = np.atleast_2d([u(time=_t, weights=_q, weight_lbl=self.base_lbl)
-                                for u in self.input[0]])
-=======
         inputs = np.atleast_2d(
             self.input(time=_t, weights=_q, weight_lbl=self.base_lbl))
->>>>>>> 5aed9bcc
         for der_order, power_dict in self.B.items():
             for power, b_mat in power_dict.items():
                 for idx, col in enumerate(b_mat.T):
@@ -508,11 +488,7 @@
         self.matrices = {}
         # self._max_idx = dict(E=0, f=0, G=0)
         self._weights = None
-<<<<<<< HEAD
-        self._input_functions = None
-=======
         self._input_function = None
->>>>>>> 5aed9bcc
         self._observer_feedback = list()
         self._finalized = False
         self.powers = None
@@ -986,15 +962,9 @@
 
         # update input handles
         if state_space_props.input is None:
-<<<<<<< HEAD
-            state_space_props.input = eq.input_functions
-        else:
-            if eq.input_functions is not None and state_space_props.input not in eq.input_functions:
-=======
             state_space_props.input = eq.input_function
         elif eq.input_function is not None:
             if not state_space_props.input is eq.input_function:
->>>>>>> 5aed9bcc
                 raise ValueError("Only one input object allowed.")
 
     # build new basis by concatenating the dominant bases of every equation
@@ -1079,11 +1049,7 @@
         return res
 
     dom_ss = StateSpace(a_matrices, b_matrices, base_lbl=new_name,
-<<<<<<< HEAD
-                        input_handles=state_space_props.input,
-=======
                         input_handle=state_space_props.input,
->>>>>>> 5aed9bcc
                         obs_fb_handle=observer_feedback)
     return dom_ss
 
@@ -1168,34 +1134,6 @@
                 # is the integrand a product?
                 if len(placeholders["functions"]) != 1:
                     raise NotImplementedError
-<<<<<<< HEAD
-                func = placeholders["functions"][0]
-                fractions = get_base(func.data["func_lbl"]).derive(func.order[1])
-                # TODO: define interface for scalar product (see ComposedFunctionVector)
-                scalar_product = fractions[0].scalar_product_hint()[0]
-                result = calculate_scalar_product_matrix(scalar_product,
-                                                         fractions,
-                                                         shape_funcs)
-            else:
-                # extract constant term and compute integral
-                components = []
-                for func in shape_funcs.fractions:
-                    from pyinduct.core import ComposedFunctionVector
-                    if isinstance(func, ComposedFunctionVector):
-                        res = 0
-                        for f in func.members["funcs"]:
-                            area = domain_intersection(term.limits, f.nonzero)
-                            r, err = integrate_function(f, area)
-                            res += r
-                        for s in func.members["scalars"]:
-                            res += s
-                    else:
-                        area = domain_intersection(term.limits, func.nonzero)
-                        res, err = integrate_function(func, area)
-                    components.append(res)
-
-                a = Scalars(np.atleast_2d(components))
-=======
                 func1 = placeholders["functions"][0]
                 base1 = get_base(func1.data["func_lbl"]).derive(func1.order[1])
                 result = calculate_scalar_product_matrix(base1, shape_funcs)
@@ -1218,7 +1156,6 @@
                     part1.append(res)
 
                 a = Scalars(np.atleast_2d(part1))
->>>>>>> 5aed9bcc
 
                 if placeholders["scalars"]:
                     b = placeholders["scalars"][0]
@@ -1283,44 +1220,13 @@
                           term=term_info, val=int_res)
                 continue
 
-<<<<<<< HEAD
-            components = []
-            for frac in fractions:
-                from pyinduct.core import ComposedFunctionVector
-                if isinstance(frac, ComposedFunctionVector):
-                    res = 0
-                    for f in frac.members["funcs"]:
-                        area = domain_intersection(term.limits, f.nonzero)
-                        r, err = integrate_function(f, area)
-                        res += r
-                    for s in frac.members["scalars"]:
-                        res += s
-                else:
-                    area = domain_intersection(term.limits, frac.nonzero)
-                    res, err = integrate_function(frac, area)
-                components.append(res)
-
-=======
->>>>>>> 5aed9bcc
             if placeholders["scalars"]:
                 a = placeholders["scalars"][0]
                 b = Scalars(int_res)
                 result = _compute_product_of_scalars([a, b])
-<<<<<<< HEAD
-
-                if is_observer:
-                    ce.add_to(weight_label=func.data["appr_lbl"],
-                              term=dict(name="E", order=0, exponent=1),
-                              val=result * term.scale)
-                else:
-                    ce.add_to(weight_label=a.target_form,
-                              term=get_common_target(placeholders["scalars"]),
-                              val=result * term.scale)
-=======
                 ce.add_to(weight_label=a.target_form,
                           term=get_common_target(placeholders["scalars"]),
                           val=result)
->>>>>>> 5aed9bcc
                 continue
 
             if placeholders["inputs"]:
@@ -1348,14 +1254,6 @@
                           val=result * term.scale)
                 continue
 
-            if is_observer:
-                result = np.vstack([integrate_function(func, func.nonzero)[0] for func in fractions])
-                ce.add_to(weight_label=func.data["appr_lbl"],
-                          term=dict(name="E", order=0, exponent=1),
-                          val=result * term.scale)
-                continue
-
-
         # pure scalar terms, sort into corresponding matrices
         if placeholders["scalars"]:
             assert isinstance(term, ScalarTerm)
@@ -1449,17 +1347,6 @@
     if len(scalars) < 1 or len(scalars) > 2:
         raise NotImplementedError()
     if len(scalars) == 1:
-<<<<<<< HEAD
-        # distinguish between pi.Base and pi.ComposedFunctionVector
-        if sum(scalars[0].data.shape) > (max(scalars[0].data.shape) + 1):
-            res = np.transpose(
-                np.ones((1, scalars[0].data.shape[0])) @ scalars[0].data)
-        else:
-            # simple scaling of all terms
-            # TODO: find reason why `res` is sometimes (1, n) and sometimes (n, 1)
-            res = scalars[0].data
-    elif scalars[0].data.shape == scalars[1].data.shape:
-=======
         # simple scaling of all terms
         if sum(data_shape1) > (max(data_shape1) + 1):
             print("Workaround 1: Summing up all entries")
@@ -1472,7 +1359,6 @@
     # two arguments
     data_shape2 = scalars[1].data.shape
     if data_shape1 == data_shape2 and data_shape2[1] == 1:
->>>>>>> 5aed9bcc
         # element wise multiplication
         res = np.prod(np.array([scalars[0].data, scalars[1].data]), axis=0)
     elif data_shape1 == (1, 1) or data_shape2 == (1, 1):
@@ -1483,13 +1369,6 @@
         try:
             if data_shape1[1] == 1:
                 res = scalars[0].data @ scalars[1].data
-<<<<<<< HEAD
-            elif scalars[1].data.shape[1] == 1:
-                res = scalars[1].data @ scalars[0].data
-            # TODO: handle dyadic product ComposedFunctionVector and Base in the same way
-            elif scalars[0].data.shape[1] == scalars[1].data.shape[0]:
-                res = np.transpose(scalars[1].data) @ np.transpose(scalars[0].data)
-=======
             elif data_shape2[1] == 1:
                 res = scalars[1].data @ scalars[0].data
             # TODO: handle dyadic product ComposedFunctionVector and Base in the same way
@@ -1498,7 +1377,6 @@
                 res = np.transpose(scalars[1].data) @ np.transpose(scalars[0].data)
             else:
                 raise NotImplementedError
->>>>>>> 5aed9bcc
         except ValueError as e:
             raise ValueError("provided entries do not form a dyadic product")
 
@@ -1675,25 +1553,15 @@
 
 class SimulationInputVector(SimulationInput):
     """
-<<<<<<< HEAD
-    A simulation input which return a column vector as output.
-    The vector elements are :py:class:`SimulationInput`s.
-
-    input_vector (array-like): List of simulation inputs.
-=======
     A simulation input which combines :py:class:`SimulationInput`s into a column
     vector.
 
     Args:
         input_vector (array-like): Simulation inputs to stack.
->>>>>>> 5aed9bcc
     """
 
     def __init__(self, input_vector):
         SimulationInput.__init__(self)
-<<<<<<< HEAD
-        self._input_vector = list(input_vector)
-=======
         self._input_vector = self._sanitize_input_vector(input_vector)
 
     def _sanitize_input_vector(self, input_vector):
@@ -1701,7 +1569,6 @@
             return list()
         else:
             return sanitize_input(input_vector, SimulationInput)
->>>>>>> 5aed9bcc
 
     def __iter__(self):
         return iter(self._input_vector)
@@ -1710,20 +1577,12 @@
         return self._input_vector[item]
 
     def append(self, input_vector):
-<<<<<<< HEAD
-        [self._input_vector.append(input) for input in input_vector]
-=======
         inputs = self._sanitize_input_vector(input_vector)
         self._input_vector = np.hstack((self._input_vector, inputs))
->>>>>>> 5aed9bcc
 
     def _calc_output(self, **kwargs):
         output = list()
         for input in self._input_vector:
             output.append(input(**kwargs))
 
-<<<<<<< HEAD
-        return dict(output=np.vstack(output))
-=======
         return dict(output=output)
->>>>>>> 5aed9bcc
