import sys
import unittest

import numpy as np

from pyinduct import core as cr, simulation as sim, utils as ut, placeholder as ph
from pyinduct import register_base, LagrangeFirstOrder, cure_interval

# TODO Test for all Placeholders
if any([arg in {'discover', 'setup.py', 'test'} for arg in sys.argv]):
    show_plots = False
else:
    # show_plots = True
    show_plots = False

if show_plots:
    import pyqtgraph as pg

    app = pg.QtGui.QApplication([])


class TestPlaceHolder(unittest.TestCase):
    """
    Test cases for the Placeholder base class
    """
    def setUp(self):
        self.data = dict(a=10, b="hallo")

    def init_test(self):
        # wrong derivative orders
        self.assertRaises(ValueError, ph.Placeholder, self.data, [1, 2])  # wrong type
        self.assertRaises(ValueError, ph.Placeholder, self.data, (-1, 2))  # negative order
        self.assertRaises(ValueError, ph.Placeholder, self.data, (1.3, 2))  # non integer order

        # location
        self.assertRaises(TypeError, ph.Placeholder, self.data, (1, 2), location="here")  # wrong type

        # positive tests
        p = ph.Placeholder(self.data, (1, 2), location=-3.7)
        self.assertEquals(p.data, self.data)
        self.assertEquals(p.order, (1, 2))
        self.assertEquals(p.location, -3.7)

    def derive_test(self):
        p = ph.Placeholder(self.data, (1, 2), location=-3.7)
        p_dt = p.derive(temp_order=1)

        # derivative order of p_dt should be changed, rest should stay as is
        o1 = p.__dict__.pop("order")
        o2 = p_dt.__dict__.pop("order")
        self.assertEquals(o1, (1, 2))
        self.assertEquals(o2, (2, 2))
        self.assertEquals(p.__dict__, p_dt.__dict__)

    def locate_test(self):
        p = ph.Placeholder(self.data, (1, 2), location=None)
        p_at_10 = p(10)

        # location p_at_10 should be changed, rest should stay as is
        o1 = p.__dict__.pop("location")
        o2 = p_at_10.__dict__.pop("location")
        self.assertEquals(o1, None)
        self.assertEquals(o2, 10)
        self.assertEquals(p.__dict__, p_at_10.__dict__)


class TestCommonTarget(unittest.TestCase):
    def test_call(self):
        t1 = ph.Scalars(np.zeros(2), target_term=dict(name="E", order=1, exponent=1), target_weight_label="dummy")
        t2 = ph.Scalars(np.zeros(2), target_term=dict(name="E", order=2, exponent=1), target_weight_label="dummy")
        t3 = ph.Scalars(np.zeros(2), target_term=dict(name="f"))
        t4 = ph.Scalars(np.zeros(2), target_term=dict(name="f"))

        # simple case
        self.assertEqual(ph.get_common_target([t1]), ("dummy", t1.target_term))
        self.assertEqual(ph.get_common_target([t2]), ("dummy", t2.target_term))
        self.assertEqual(ph.get_common_target([t3]), (None, t3.target_term))

        # E precedes f
        self.assertEqual(ph.get_common_target([t2, t3]), ("dummy", t2.target_term))
        self.assertEqual(ph.get_common_target([t4, t1, t3]), ("dummy", t1.target_term))

        # different derivatives produce problems
        self.assertRaises(ValueError, ph.get_common_target, [t1, t2])


class ScalarsTest(unittest.TestCase):
    def setUp(self):
        self.vector = np.array(range(10))
        self.matrix = np.array(range(100)).reshape((10, 10))

    def test_init(self):
        # iterable values have to be provided
        self.assertRaises(TypeError, ph.Scalars, None)

        # test defaults
        t = ph.Scalars(self.vector)
        t.data = np.atleast_2d(self.vector)
        t.target_term = dict(name="f")
        t.target_weigth_label = None

class FieldVariableTest(unittest.TestCase):
    def setUp(self):
        nodes, ini_funcs = cure_interval(LagrangeFirstOrder, (0, 1), node_count=2)
        register_base("test_funcs", ini_funcs, overwrite=True)

    def test_FieldVariable(self):
        self.assertRaises(TypeError, ph.FieldVariable, "test_funcs", [0, 0])  # list instead of tuple
        self.assertRaises(ValueError, ph.FieldVariable, "test_funcs", (3, 0))  # order too high
        self.assertRaises(ValueError, ph.FieldVariable, "test_funcs", (0, 3))  # order too high
        self.assertRaises(ValueError, ph.FieldVariable, "test_funcs", (2, 2))  # order too high
        self.assertRaises(ValueError, ph.FieldVariable, "test_funcs", (-1, 3))  # order negative

        # defaults
        a = ph.FieldVariable("test_funcs")
        self.assertEqual((0, 0), a.order)
        self.assertEqual("test_funcs", a.data["weight_lbl"])  # default weight label is function label
        self.assertEqual(None, a.location)
        self.assertEqual(1, a.data["exponent"])  # default exponent is 1

        b = ph.FieldVariable("test_funcs", order=(1, 1), location=7, weight_label="test_lbl", exponent=10)
        self.assertEqual((1, 1), b.order)
        self.assertEqual("test_lbl", b.data["weight_lbl"])  # default weight label is function label
        self.assertEqual(7, b.location)
        self.assertEqual(10, b.data["exponent"])

    def test_call_factory(self):
        a = ph.FieldVariable("test_funcs")
        b = a(1)
        self.assertEqual("test_funcs", b.data["weight_lbl"])  # default weight label is function label
        self.assertEqual(1, b.location)
        self.assertTrue(isinstance(b, ph.FieldVariable))
        self.assertTrue(a != b)

    def test_derive_factory(self):
        a = ph.FieldVariable("test_funcs")
<<<<<<< HEAD
        b = a(1).derive_spat(1)
        self.assertEqual("test_funcs", b.data["weight_lbl"])  # default weight label is function label
        self.assertEqual(1, b.location)
        self.assertEqual(1, b.order[1])
        c = b.derive_spat(1)
=======
        b = a(1).derive(spat_order=1)
        self.assertEqual("test_funcs", b.data["weight_lbl"])  # default weight label is function label
        self.assertEqual(1, b.location)
        self.assertEqual(1, b.order[1])
        c = b.derive(spat_order=1)
>>>>>>> ca0c03e5
        self.assertEqual(2, c.order[1])
        self.assertTrue(isinstance(b, ph.FieldVariable))
        self.assertTrue(a != b)
        self.assertTrue(a.order[0] == b.order[0] == c.order[0])
        self.assertTrue(a.order[1] != b.order[1] != c.order[1])

<<<<<<< HEAD
=======

>>>>>>> ca0c03e5
class TestFunctionTest(unittest.TestCase):
    def setUp(self):
        nodes, ini_funcs = cure_interval(LagrangeFirstOrder, (0, 1), node_count=2)
        register_base("test_funcs", ini_funcs, overwrite=True)

    def test_call_factory(self):
        a = ph.TestFunction("test_funcs")
        b = a(1)
        self.assertEqual("test_funcs", b.data["func_lbl"])
        self.assertEqual(1, b.location)
        self.assertTrue(isinstance(b, ph.TestFunction))
        self.assertTrue(a != b)

    def test_derive_factory(self):
        a = ph.TestFunction("test_funcs")
        b = a(1).derive(1)
        self.assertEqual("test_funcs", b.data["func_lbl"])
        self.assertEqual(1, b.location)
        self.assertEqual(1, b.order[1])
        c = b.derive(1)
        self.assertEqual(2, c.order[1])
        self.assertTrue(isinstance(b, ph.TestFunction))
        self.assertTrue(a != b)
        self.assertTrue(a.order[1] != b.order[1] != c.order[1])


class ProductTest(unittest.TestCase):
    def scale(self, z):
        return 2

    def a2(self, z):
        return 5 * z

    def setUp(self):
        self.input = ph.Input(np.sin)

        phi = cr.Function(np.sin)
        psi = cr.Function(np.cos)
        self.t_funcs = np.array([phi, psi])
        register_base("funcs", self.t_funcs, overwrite=True)
        self.test_funcs = ph.TestFunction("funcs")

        self.s_funcs = np.array([cr.Function(self.scale)])[[0, 0]]
        register_base("scale_funcs", self.s_funcs, overwrite=True)
        self.scale_funcs = ph.ScalarFunction("scale_funcs")

        nodes, self.ini_funcs = cure_interval(LagrangeFirstOrder, (0, 1), node_count=2)
        register_base("prod_ini_funcs", self.ini_funcs, overwrite=True)
        self.field_var = ph.FieldVariable("prod_ini_funcs")
        self.field_var_dz = ph.SpatialDerivedFieldVariable("prod_ini_funcs", 1)

    def test_product(self):
        self.assertRaises(TypeError, ph.Product, cr.Function, cr.Function)  # only Placeholders allowed
        p1 = ph.Product(self.input, self.test_funcs)
        p2 = ph.Product(self.test_funcs, self.field_var)

        # test single argument call
        p3 = ph.Product(self.test_funcs)
        self.assertTrue(p3.b_empty)
        res = ut.evaluate_placeholder_function(p3.args[0], np.pi / 2)
        self.assertTrue(np.allclose(res, [1, 0]))

        # test automated evaluation of Product with Scaled function
        p4 = ph.Product(self.field_var, self.scale_funcs)
        self.assertTrue(isinstance(p4.args[0], ph.Placeholder))
        res = ut.evaluate_placeholder_function(p4.args[0], 0)
        self.assertTrue(np.allclose(res, self.scale(0) * np.array([self.ini_funcs[0](0), self.ini_funcs[1](0)])))
        self.assertEqual(p4.args[1], None)
        self.assertTrue(p4.b_empty)

        # test automated simplification of cascaded products
        p5 = ph.Product(ph.Product(self.field_var, self.scale_funcs),
                        ph.Product(self.test_funcs, self.scale_funcs))
        self.assertFalse(p5.b_empty)

        p6 = ph.Product(ph.Product(self.field_var_dz, self.scale_funcs),
                        ph.Product(self.test_funcs, self.scale_funcs))
        self.assertFalse(p6.b_empty)

        res = ut.evaluate_placeholder_function(p5.args[0], 0)
        self.assertTrue(np.allclose(res, self.scale(0) * np.array([self.ini_funcs[0](0), self.ini_funcs[1](0)])))
        res1 = ut.evaluate_placeholder_function(p5.args[0], 1)
        self.assertTrue(np.allclose(res1, self.scale(1) * np.array([self.ini_funcs[0](1), self.ini_funcs[1](1)])))

        res2 = ut.evaluate_placeholder_function(p5.args[1], 0)
        self.assertTrue(np.allclose(res2, self.scale(0) * np.array([self.t_funcs[0](0), self.t_funcs[1](0)])))
        res3 = ut.evaluate_placeholder_function(p5.args[1], 1)
        self.assertTrue(np.allclose(res3, self.scale(0) * np.array([self.t_funcs[0](1), self.t_funcs[1](1)])))

        # test methods
        self.assertEqual(p1.get_arg_by_class(ph.Input), [self.input])
        self.assertEqual(p1.get_arg_by_class(ph.TestFunction), [self.test_funcs])
        self.assertEqual(p2.get_arg_by_class(ph.TestFunction), [self.test_funcs])
        self.assertEqual(p2.get_arg_by_class(ph.FieldVariable), [self.field_var])



class EquationTermsTest(unittest.TestCase):
    def setUp(self):
        self.input = ph.Input(np.sin)
        self.phi = np.array([cr.Function(lambda x: 2 * x)])
        register_base("phi", self.phi, overwrite=True)
        self.test_func = ph.TestFunction("phi")

        nodes, self.ini_funcs = cure_interval(LagrangeFirstOrder, (0, 1), node_count=2)
        register_base("ini_funcs", self.ini_funcs, overwrite=True)
        self.xdt = ph.TemporalDerivedFieldVariable("ini_funcs", order=1)
        self.xdz_at1 = ph.SpatialDerivedFieldVariable("ini_funcs", order=1, location=1)

        self.prod = ph.Product(self.input, self.xdt)

    def test_EquationTerm(self):
        self.assertRaises(TypeError, ph.EquationTerm, "eleven", self.input)  # scale is not a number
        self.assertRaises(TypeError, ph.EquationTerm, 1, LagrangeFirstOrder(0, 1, 2))  # arg is invalid
        ph.EquationTerm(1, self.test_func)
        ph.EquationTerm(1, self.xdt)
        t1 = ph.EquationTerm(1, self.input)
        self.assertEqual(t1.scale, 1)
        self.assertEqual(t1.arg.args[0], self.input)  # automatically create Product object if only one arg is provided

    def test_ScalarTerm(self):
        self.assertRaises(TypeError, ph.ScalarTerm, 7)  # factor is number
        self.assertRaises(TypeError, ph.ScalarTerm, cr.Function(np.sin))  # factor is Function
        ph.ScalarTerm(self.input)
        self.assertRaises(ValueError, ph.ScalarTerm, self.test_func)  # integration has to be done
        t1 = ph.ScalarTerm(self.xdz_at1)
        self.assertEqual(t1.scale, 1.0)  # default scale
        # check if automated evaluation works
        self.assertTrue(np.allclose(t1.arg.args[0].data, np.array([-1, 1])))

    def test_IntegralTerm(self):
        self.assertRaises(TypeError, ph.IntegralTerm, 7, (0, 1))  # integrand is number
        self.assertRaises(TypeError, ph.IntegralTerm, cr.Function(np.sin), (0, 1))  # integrand is Function
        self.assertRaises(ValueError, ph.IntegralTerm, self.xdz_at1, (0, 1))  # nothing left after evaluation
        self.assertRaises(TypeError, ph.IntegralTerm, self.xdt, [0, 1])  # limits is list

        ph.IntegralTerm(self.test_func, (0, 1))  # integrand is Placeholder
        self.assertRaises(ValueError, ph.IntegralTerm, self.input, (0, 1))  # nothing to do
        ph.IntegralTerm(self.xdt, (0, 1))  # integrand is Placeholder
        ph.IntegralTerm(self.prod, (0, 1))  # integrand is Product

        t1 = ph.IntegralTerm(self.xdt, (0, 1))
        self.assertEqual(t1.scale, 1.0)  # default scale
        self.assertEqual(t1.arg.args[0], self.xdt)  # automated product creation
        self.assertEqual(t1.limits, (0, 1))


class WeakFormulationTest(unittest.TestCase):
    def setUp(self):
        self.u = np.sin
        self.input = ph.Input(self.u)  # control input
        nodes, self.ini_funcs = cure_interval(LagrangeFirstOrder, (0, 1), node_count=3)
        register_base("ini_funcs", self.ini_funcs, overwrite=True)

        self.phi = ph.TestFunction("ini_funcs")  # eigenfunction or something else
        self.dphi = ph.TestFunction("ini_funcs", order=1)  # eigenfunction or something else
        self.dphi_at1 = ph.TestFunction("ini_funcs", order=1, location=1)  # eigenfunction or something else
        self.field_var = ph.FieldVariable("ini_funcs")
        self.field_var_at1 = ph.FieldVariable("ini_funcs", location=1)

    def test_init(self):
        self.assertRaises(TypeError, sim.WeakFormulation, ["a", "b"])
        sim.WeakFormulation(ph.ScalarTerm(self.field_var_at1))  # scalar case
        sim.WeakFormulation([ph.ScalarTerm(self.field_var_at1),
                             ph.IntegralTerm(self.field_var, (0, 1))
                             ])  # vector case<|MERGE_RESOLUTION|>--- conflicted
+++ resolved
@@ -134,29 +134,18 @@
 
     def test_derive_factory(self):
         a = ph.FieldVariable("test_funcs")
-<<<<<<< HEAD
-        b = a(1).derive_spat(1)
-        self.assertEqual("test_funcs", b.data["weight_lbl"])  # default weight label is function label
-        self.assertEqual(1, b.location)
-        self.assertEqual(1, b.order[1])
-        c = b.derive_spat(1)
-=======
         b = a(1).derive(spat_order=1)
         self.assertEqual("test_funcs", b.data["weight_lbl"])  # default weight label is function label
         self.assertEqual(1, b.location)
         self.assertEqual(1, b.order[1])
         c = b.derive(spat_order=1)
->>>>>>> ca0c03e5
         self.assertEqual(2, c.order[1])
         self.assertTrue(isinstance(b, ph.FieldVariable))
         self.assertTrue(a != b)
         self.assertTrue(a.order[0] == b.order[0] == c.order[0])
         self.assertTrue(a.order[1] != b.order[1] != c.order[1])
 
-<<<<<<< HEAD
-=======
-
->>>>>>> ca0c03e5
+
 class TestFunctionTest(unittest.TestCase):
     def setUp(self):
         nodes, ini_funcs = cure_interval(LagrangeFirstOrder, (0, 1), node_count=2)
@@ -253,7 +242,6 @@
         self.assertEqual(p2.get_arg_by_class(ph.FieldVariable), [self.field_var])
 
 
-
 class EquationTermsTest(unittest.TestCase):
     def setUp(self):
         self.input = ph.Input(np.sin)
