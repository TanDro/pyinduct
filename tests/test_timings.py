--- conflicted
+++ resolved
@@ -52,14 +52,6 @@
     func_label = 'base'
     reg.register_base(func_label, base)
 
-<<<<<<< HEAD
-    u = sim.SimulationInputSum(
-        [tr.SignalGenerator('square', np.array(temp_domain), frequency=0.3, scale=2, offset=4, phase_shift=1),
-            tr.SignalGenerator('gausspulse', np.array(temp_domain), phase_shift=temp_domain[15]),
-            tr.SignalGenerator('gausspulse', np.array(temp_domain), phase_shift=temp_domain[25], scale=-4),
-            tr.SignalGenerator('gausspulse', np.array(temp_domain), phase_shift=temp_domain[35]),
-            tr.SignalGenerator('gausspulse', np.array(temp_domain), phase_shift=temp_domain[60], scale=-2), ])
-=======
     u = sim.SimulationInputSum([
         tr.SignalGenerator('square', temp_domain.points, frequency=0.3, scale=2, offset=4, phase_shift=1),
         tr.SignalGenerator('gausspulse', temp_domain.points, phase_shift=temp_domain[15]),
@@ -67,7 +59,6 @@
         tr.SignalGenerator('gausspulse', temp_domain.points, phase_shift=temp_domain[35]),
         tr.SignalGenerator('gausspulse', temp_domain.points, phase_shift=temp_domain[60], scale=-2),
     ])
->>>>>>> 034a6c07
 
     _c = time.clock()
     weak_form = sim.WeakFormulation([
@@ -89,13 +80,8 @@
     state_space_form = sim.create_state_space(can_eq)
 
     _g = time.clock()
-<<<<<<< HEAD
-    q0 = np.array([sim.project_on_base(initial_state, reg.get_base(canonical_form.weights, 0)) for initial_state in
-                   initial_states]).flatten()
-=======
     q0 = np.array([sim.project_on_base(initial_state, reg.get_base(can_eq.dominant_lbl))
                    for initial_state in initial_states]).flatten()
->>>>>>> 034a6c07
     _h = time.clock()
 
     sim_domain, q = sim.simulate_state_space(state_space_form, q0, temp_domain)
@@ -149,12 +135,6 @@
                      order=1), ]
         else:
             self.candidates = [
-<<<<<<< HEAD
-                dict(shapefunction_class=sh.LagrangeSecondOrder, interval=self.domain.bounds, node_count=self.node_cnt),
-                dict(shapefunction_class=sh.LagrangeNthOrder, interval=self.domain.bounds, node_count=self.node_cnt,
-                     order=2), ]
-        print("comparing {} against {}".format(*[candidate["shapefunction_class"] for candidate in self.candidates]))
-=======
                 dict(shapefunction_class=sh.LagrangeSecondOrder,
                      interval=self.domain.bounds,
                      node_count=self.node_cnt),
@@ -164,7 +144,6 @@
                      order=2),
             ]
         print("comparing {} (1) against {} (2)".format(*[candidate["shapefunction_class"] for candidate in self.candidates]))
->>>>>>> 034a6c07
 
     def test_simulation(self):
         print(">>> transport system example speed test: \n")
