import sys
import unittest

import numpy as np
from scipy import integrate

import pyinduct as pi
import pyinduct.parabolic as parabolic

# from pyinduct import control as ct
# from pyinduct import core as cr
# from pyinduct import eigenfunctions as ef
# from pyinduct import placeholder as ph
# from pyinduct import register_base, deregister_base
# from pyinduct import shapefunctions as sf
# from pyinduct import simulation as sim
# from pyinduct import trajectory as tr
# from pyinduct import utils as ut
# from pyinduct import visualization as vis


if any([arg in {'discover', 'setup.py', 'test'} for arg in sys.argv]):
    show_plots = False
else:
    show_plots = True
    # show_plots = False

if show_plots:
    import pyqtgraph as pg

    app = pg.QtGui.QApplication([])


class CollocatedTestCase(unittest.TestCase):
    def setUp(self):
        spat_dom = pi.Domain((0, 1), 10)
        nodes, base = pi.cure_interval(pi.LagrangeFirstOrder, spat_dom.bounds, 3)
        pi.register_base("base", base)

        x = pi.FieldVariable("base")
        x_dt_at1 = x.derive(temp_order=1)(1)
        x_dz_at0 = x.derive(spat_order=1)(0)

        exp_base = pi.Base(pi.Function(np.exp))
        pi.register_base("exp_base", exp_base, overwrite=True)
        exp_at1 = pi.ScalarFunction("exp_base")(1)

        alpha = 2
        self.term1 = pi.ScalarTerm(x_dt_at1, 1 + alpha)
        self.term2 = pi.ScalarTerm(x_dz_at0, 2)
        self.term3 = pi.ScalarTerm(pi.Product(x(1), exp_at1))

        self.weight_label = "base"
        self.weights = np.array([1, 1, 1, 2, 2, 2])

    def _build_case(self, term):
        ce = pi.parse_weak_formulation(pi.WeakFormulation([term], name="test"), finalize=False)
        evaluator = pi.LawEvaluator(ce)
        return evaluator(self.weights, self.weight_label)["output"]

    def test_temp_term(self):
        res = self._build_case(self.term1)
        self.assertAlmostEqual(res, 6)

    def test_spat_term(self):
        res = self._build_case(self.term2)
        self.assertAlmostEqual(res, 0)

    def test_product_term(self):
        res = self._build_case(self.term3)
        self.assertAlmostEqual(res, 1 * np.exp(1))

    def tearDown(self):
        pi.deregister_base("base")
        pi.deregister_base("exp_base")


class ContinuousTestCase(unittest.TestCase):
    def setUp(self):
        self.weight_label = "base"

        interval = (0, 1)
        nodes, funcs = pi.cure_interval(pi.LagrangeFirstOrder, interval, 3)
        pi.register_base(self.weight_label, funcs)

        x = pi.FieldVariable(self.weight_label)
        x_dt = x.derive(temp_order=1)
        x_dz = x.derive(spat_order=1)

        pi.register_base("scalar_func", pi.Base(pi.Function(np.exp)))
        exp = pi.ScalarFunction("scalar_func")

        alpha = 2
        self.term1 = pi.IntegralTerm(x_dt, interval, 1 + alpha)
        self.term2 = pi.IntegralTerm(x_dz, interval, 2)
        self.term3 = pi.IntegralTerm(pi.Product(x, exp), interval)

        self.weights = np.array([1, 1, 1, 2, 2, 2])

    def _build_case(self, term):
        ce = pi.parse_weak_formulation(pi.WeakFormulation([term], name="test"), finalize=False)
        evaluator = pi.LawEvaluator(ce)
        return evaluator(self.weights, self.weight_label)["output"]

    def test_temp_term(self):
        res = self._build_case(self.term1)
        self.assertTrue(np.equal(res, 6))

    def test_spat_term(self):
        res = self._build_case(self.term2)
        self.assertAlmostEqual(res, 0)

    def test_product_term(self):
        res = self._build_case(self.term3)
        # TODO calculate expected result
        # self.assertAlmostEqual(res, 1*np.exp(1))

    def tearDown(self):
        pi.deregister_base(self.weight_label)
        pi.deregister_base("scalar_func")


class RadDirichletControlApproxTest(unittest.TestCase):
    def setUp(self):
        pass

    def test_it(self):
        # original system parameters
        a2 = 1
        a1 = 0  # attention: only a2 = 1., a1 =0 supported in this test case
        a0 = 0
        param = [a2, a1, a0, None, None]

        # target system parameters (controller parameters)
        a1_t = 0
        a0_t = 0  # attention: only a2 = 1., a1 =0 and a0 =0 supported in this test case
        param_t = [a2, a1_t, a0_t, None, None]

        # system/simulation parameters
        actuation_type = 'dirichlet'
        bound_cond_type = 'dirichlet'

        l = 1.
        spatial_disc = 10
        dz = pi.Domain(bounds=(0, l), num=spatial_disc)

        T = 1.
        temporal_disc = 100
        dt = pi.Domain(bounds=(0, T), num=temporal_disc)

        n = 10

        # eigenvalues /-functions original system
        eig_freq = np.array([(i + 1) * np.pi / l for i in range(n)])
        eig_values = a0 - a2 * eig_freq ** 2 - a1 ** 2 / 4. / a2
        norm_fac = np.ones(eig_freq.shape) * np.sqrt(2)
<<<<<<< HEAD
        eig_funcs = np.asarray(
            [ef.SecondOrderDirichletEigenfunction(eig_freq[i], param, l, norm_fac[i]) for i in range(n)])
        register_base("eig_funcs", eig_funcs, overwrite=True)
=======
        eig_base = pi.Base([pi.SecondOrderDirichletEigenfunction(eig_freq[i], param, dz.bounds, norm_fac[i])
                            for i in range(n)])
        pi.register_base("eig_base", eig_base)
>>>>>>> 034a6c07

        # eigenfunctions target system
        eig_freq_t = np.sqrt(-eig_values.astype(complex))
        norm_fac_t = norm_fac * eig_freq / eig_freq_t
<<<<<<< HEAD
        eig_funcs_t = np.asarray(
            [ef.SecondOrderDirichletEigenfunction(eig_freq_t[i], param_t, l, norm_fac_t[i]) for i in range(n)])
        register_base("eig_funcs_t", eig_funcs_t, overwrite=True)
=======
        eig_base_t = pi.Base([pi.SecondOrderDirichletEigenfunction(eig_freq_t[i], param_t, dz.bounds, norm_fac_t[i])
                              for i in range(n)])
        pi.register_base("eig_base_t", eig_base_t)
>>>>>>> 034a6c07

        # derive initial field variable x(z,0) and weights
        start_state = pi.Function.from_constant(0, domain=(0, l))
        initial_weights = pi.project_on_base(start_state, eig_base)

        # init trajectory / input of target system
        trajectory = parabolic.RadTrajectory(l, T, param_t, bound_cond_type, actuation_type)

        # init controller
        x_at_1 = pi.FieldVariable("eig_base", location=1)
        xt_at_1 = pi.FieldVariable("eig_base_t", weight_label="eig_base", location=1)
        controller = pi.Controller(pi.WeakFormulation([pi.ScalarTerm(x_at_1, 1),
                                                       pi.ScalarTerm(xt_at_1, -1)],
                                                      name="control_law"))

        # input with feedback
        control_law = pi.SimulationInputSum([trajectory, controller])

        # determine (A,B) with modal transformation
        a_mat = np.diag(eig_values)
        b_mat = -a2 * np.atleast_2d([eig_base.fractions[i].derive()(l) for i in range(n)]).T
        ss = pi.StateSpace(a_mat, b_mat, input_handle=control_law, base_lbl="eig_base")

        # simulate
        t, q = pi.simulate_state_space(ss, initial_weights, dt)

        eval_d = pi.evaluate_approximation("eig_base", q, t, dz)
        x_0t = eval_d.output_data[:, 0]
        yc, tc = pi.gevrey_tanh(T, 1)
        x_0t_desired = np.interp(t, tc, yc[0, :])
        self.assertLess(np.average((x_0t - x_0t_desired) ** 2), 0.5)

        # display results
        if show_plots:
            eval_d = pi.evaluate_approximation("eig_base", q, t, dz)
            win2 = pi.PgSurfacePlot(eval_d)
            app.exec_()

        pi.deregister_base("eig_base")
        pi.deregister_base("eig_base_t")


@unittest.skip
class RadRobinControlApproxTest(unittest.TestCase):
    """
    """

    def setUp(self):
        pass

    def test_it(self):
        # original system parameters
        a2 = 1.5
        a1 = 2.5
        a0 = 28
        alpha = -2
        beta = -3
        param = [a2, a1, a0, alpha, beta]
        adjoint_param = ef.SecondOrderEigenfunction.get_adjoint_problem(param)

        # target system parameters (controller parameters)
        a1_t = -5
        a0_t = -25
        alpha_t = 3
        beta_t = 2
        # a1_t = a1; a0_t = a0; alpha_t = alpha; beta_t = beta
        param_t = [a2, a1_t, a0_t, alpha_t, beta_t]

        # original intermediate ("_i") and traget intermediate ("_ti") system parameters
        _, _, a0_i, alpha_i, beta_i = ef.transform_to_intermediate(param)
        _, _, a0_ti, alpha_ti, beta_ti = ef.transform_to_intermediate(param_t)

        # system/simulation parameters
        actuation_type = 'robin'
        bound_cond_type = 'robin'
        self.l = l = 1
        spatial_disc = 10
        dz = sim.Domain(bounds=(0, self.l), num=spatial_disc)

        T = 1.
        temporal_disc = 1e2
        dt = sim.Domain(bounds=(0, T), num=temporal_disc)
        n = 10

        # create (not normalized) eigenfunctions
        eig_freq, eig_val = ef.SecondOrderRobinEigenfunction.eigfreq_eigval_hint(param, self.l, n)
        init_eig_funcs = np.array([ef.SecondOrderRobinEigenfunction(om, param, l) for om in eig_freq])
        init_adjoint_eig_funcs = np.array([ef.SecondOrderRobinEigenfunction(om, adjoint_param, l) for om in eig_freq])

        # normalize eigenfunctions and adjoint eigenfunctions
        eig_funcs, adjoint_eig_funcs = cr.normalize_base(init_eig_funcs, init_adjoint_eig_funcs)

        # eigenfunctions from target system ("_t")
        eig_freq_t = np.sqrt(-a1_t ** 2 / 4 / a2 ** 2 + (a0_t - eig_val) / a2)
        eig_funcs_t = np.array(
            [ef.SecondOrderRobinEigenfunction(eig_freq_t[i], param_t, l).scale(eig_funcs[i](0)) for i in range(n)])

        # register eigenfunctions
        register_base("eig_base", eig_funcs, overwrite=True)
        register_base("adjoint_eig_funcs", adjoint_eig_funcs, overwrite=True)
        register_base("eig_base_t", eig_funcs_t, overwrite=True)

        # derive initial field variable x(z,0) and weights
        start_state = cr.Function(lambda z: 0., domain=(0, self.l))
        initial_weights = cr.project_on_base(start_state, adjoint_eig_funcs)

        # controller initialization
        x_at_l = ph.FieldVariable("eig_base", location=self.l)
        xd_at_l = ph.SpatialDerivedFieldVariable("eig_base", 1, location=self.l)
        x_t_at_l = ph.FieldVariable("eig_base_t", weight_label="eig_base", location=self.l)
        xd_t_at_l = ph.SpatialDerivedFieldVariable("eig_base_t", 1, weight_label="eig_base", location=self.l)
        combined_transform = lambda z: np.exp((a1_t - a1) / 2 / a2 * z)
        int_kernel_zz = lambda z: alpha_ti - alpha_i + (a0_i - a0_ti) / 2 / a2 * z
        controller = ct.Controller(ct.ControlLaw([ph.ScalarTerm(x_at_l, (beta_i - beta_ti - int_kernel_zz(self.l))),
                                                  ph.ScalarTerm(x_t_at_l, -beta_ti * combined_transform(self.l)),
                                                  ph.ScalarTerm(x_at_l, beta_ti),
                                                  ph.ScalarTerm(xd_t_at_l, -combined_transform(self.l)),
                                                  ph.ScalarTerm(x_t_at_l, -a1_t / 2 / a2 * combined_transform(self.l)),
                                                  ph.ScalarTerm(xd_at_l, 1),
                                                  ph.ScalarTerm(x_at_l, a1 / 2 / a2 + int_kernel_zz(self.l))]))

        # init trajectory
        traj = tr.RadTrajectory(self.l, T, param_t, bound_cond_type, actuation_type)
        traj.scale = combined_transform(self.l)

        # input with feedback
        control_law = sim.SimulationInputSum([traj, controller])
        # control_law = sim.simInputSum([traj])

        # determine (A,B) with modal-transformation
        A = np.diag(np.real(eig_val))
        B = a2 * np.array([adjoint_eig_funcs[i](self.l) for i in range(len(eig_freq))])
        ss_modal = sim.StateSpace(A, B, input_handle=control_law)

        # simulate
        t, q = sim.simulate_state_space(ss_modal, initial_weights, dt)

        eval_d = sim.evaluate_approximation("eig_base", q, t, dz)
        x_0t = eval_d.output_data[:, 0]
        yc, tc = tr.gevrey_tanh(T, 1)
        x_0t_desired = np.interp(t, tc, yc[0, :])
        self.assertLess(np.average((x_0t - x_0t_desired) ** 2), 1e-4)

        # display results
        if show_plots:
            win1 = vis.PgAnimatedPlot([eval_d], title="Test")
            win2 = vis.PgSurfacePlot(eval_d)
            app.exec_()

        deregister_base("eig_base")
        deregister_base("adjoint_eig_funcs")
        deregister_base("eig_base_t")


@unittest.skip
class RadRobinGenericBacksteppingControllerTest(unittest.TestCase):
    """
    """

    def setUp(self):
        # original system parameters
        a2 = 1.5
        a1 = 2.5
        a0 = 28
        alpha = -2
        beta = -3
        self.param = [a2, a1, a0, alpha, beta]
        adjoint_param = ef.SecondOrderEigenfunction.get_adjoint_problem(self.param)

        # target system parameters (controller parameters)
        a1_t = -5
        a0_t = -25
        alpha_t = 3
        beta_t = 2
        # a1_t = a1; a0_t = a0; alpha_t = alpha; beta_t = beta
        self.param_t = [a2, a1_t, a0_t, alpha_t, beta_t]

        # original intermediate ("_i") and target intermediate ("_ti") system parameters
        _, _, a0_i, self.alpha_i, self.beta_i = ef.transform_to_intermediate(self.param)
        self.param_i = a2, 0, a0_i, self.alpha_i, self.beta_i
        _, _, a0_ti, self.alpha_ti, self.beta_ti = ef.transform_to_intermediate(self.param_t)
        self.param_ti = a2, 0, a0_ti, self.alpha_ti, self.beta_ti

        # system/simulation parameters
        actuation_type = 'robin'
        bound_cond_type = 'robin'
        self.l = 1
        spatial_disc = 10
        self.dz = sim.Domain(bounds=(0, self.l), num=spatial_disc)

        self.T = 1
        temporal_disc = 1e2
        self.dt = sim.Domain(bounds=(0, self.T), num=temporal_disc)
        self.n = 10

        # create (not normalized) eigenfunctions
        eig_freq, self.eig_val = ef.SecondOrderRobinEigenfunction.eigfreq_eigval_hint(self.param, self.l, self.n)
        init_eig_funcs = np.array([ef.SecondOrderRobinEigenfunction(om, self.param, self.l) for om in eig_freq])
        init_adjoint_eig_funcs = np.array(
            [ef.SecondOrderRobinEigenfunction(om, adjoint_param, self.l) for om in eig_freq])

        # normalize eigenfunctions and adjoint eigenfunctions
        eig_funcs, self.adjoint_eig_funcs = cr.normalize_base(init_eig_funcs, init_adjoint_eig_funcs)

        # eigenfunctions from target system ("_t")
        eig_freq_t = np.sqrt(-a1_t ** 2 / 4 / a2 ** 2 + (a0_t - self.eig_val) / a2)
        eig_funcs_t = np.array(
            [ef.SecondOrderRobinEigenfunction(eig_freq_t[i], self.param_t, self.l).scale(eig_funcs[i](0)) for i in
             range(self.n)])

        # create testfunctions
        nodes, self.fem_funcs = sf.cure_interval(sf.LagrangeFirstOrder, self.dz.bounds, node_count=self.n)

        # register eigenfunctions
        register_base("eig_base", eig_funcs, overwrite=True)
        register_base("adjoint_eig_funcs", self.adjoint_eig_funcs, overwrite=True)
        register_base("eig_base_t", eig_funcs_t, overwrite=True)
        register_base("fem_funcs", self.fem_funcs, overwrite=True)

        # init trajectory
        self.traj = tr.RadTrajectory(self.l, self.T, self.param_ti, bound_cond_type, actuation_type)

        # original () and target (_t) field variable
        fem_field_variable = ph.FieldVariable("fem_funcs", location=self.l)
        field_variable = ph.FieldVariable("eig_base", location=self.l)
        d_field_variable = ph.SpatialDerivedFieldVariable("eig_base", 1, location=self.l)
        field_variable_t = ph.FieldVariable("eig_base_t", weight_label="eig_base", location=self.l)
        d_field_variable_t = ph.SpatialDerivedFieldVariable("eig_base_t", 1, weight_label="eig_base", location=self.l)

        # intermediate (_i) and target intermediate (_ti) transformations by z=l
        self.transform_i = lambda z: np.exp(a1 / 2 / a2 * z)  # x_i  = x   * transform_i
        self.transform_ti = lambda z: np.exp(a1_t / 2 / a2 * z)  # x_ti = x_t * transform_ti

        # intermediate (_i) and target intermediate (_ti) field variable (list of scalar terms = sum of scalar terms)
        self.x_fem_i_at_l = [ph.ScalarTerm(fem_field_variable, self.transform_i(self.l))]
        self.x_i_at_l = [ph.ScalarTerm(field_variable, self.transform_i(self.l))]
        self.xd_i_at_l = [ph.ScalarTerm(d_field_variable, self.transform_i(self.l)),
                          ph.ScalarTerm(field_variable, self.transform_i(self.l) * a1 / 2 / a2)]
        self.x_ti_at_l = [ph.ScalarTerm(field_variable_t, self.transform_ti(self.l))]
        self.xd_ti_at_l = [ph.ScalarTerm(d_field_variable_t, self.transform_ti(self.l)),
                           ph.ScalarTerm(field_variable_t, self.transform_ti(self.l) * a1_t / 2 / a2)]

        # discontinuous operator (Kx)(t) = int_kernel_zz(l)*x(l,t)
        self.int_kernel_zz = lambda z: self.alpha_ti - self.alpha_i + (a0_i - a0_ti) / 2 / a2 * z

    def test_fem(self):
        self.act_funcs = "fem_funcs"
        controller = ut.get_parabolic_robin_backstepping_controller(state=self.x_fem_i_at_l, approx_state=self.x_i_at_l,
                                                                    d_approx_state=self.xd_i_at_l,
                                                                    approx_target_state=self.x_ti_at_l,
                                                                    d_approx_target_state=self.xd_ti_at_l,
                                                                    integral_kernel_zz=self.int_kernel_zz(self.l),
                                                                    original_beta=self.beta_i, target_beta=self.beta_ti,
                                                                    trajectory=self.traj,
                                                                    scale=self.transform_i(-self.l))

        # determine (A,B) with modal-transfomation
        rad_pde = ut.get_parabolic_robin_weak_form(self.act_funcs, self.act_funcs, controller, self.param,
                                                   self.dz.bounds)
        cf = sim.parse_weak_formulation(rad_pde)
        ss_weak = cf.convert_to_state_space()

        # simulate
        self.t, self.q = sim.simulate_state_space(ss_weak, np.zeros((len(self.fem_funcs))), self.dt)

        eval_d = sim.evaluate_approximation(self.act_funcs, self.q, self.t, self.dz)
        x_0t = eval_d.output_data[:, 0]
        yc, tc = tr.gevrey_tanh(self.T, 1)
        x_0t_desired = np.interp(self.t, tc, yc[0, :])
        self.assertLess(np.average((x_0t - x_0t_desired) ** 2), 1e-3)

        # display results
        if show_plots:
            win1 = vis.PgAnimatedPlot([eval_d], title="Test")
            win2 = vis.PgSurfacePlot(eval_d)
            app.exec_()

    def test_modal(self):
        self.act_funcs = "eig_base"
        a2, a1, a0, alpha, beta = self.param
        controller = ut.get_parabolic_robin_backstepping_controller(state=self.x_i_at_l, approx_state=self.x_i_at_l,
                                                                    d_approx_state=self.xd_i_at_l,
                                                                    approx_target_state=self.x_ti_at_l,
                                                                    d_approx_target_state=self.xd_ti_at_l,
                                                                    integral_kernel_zz=self.int_kernel_zz(self.l),
                                                                    original_beta=self.beta_i, target_beta=self.beta_ti,
                                                                    trajectory=self.traj,
                                                                    scale=self.transform_i(-self.l))

        # determine (A,B) with modal transformation
        A = np.diag(np.real(self.eig_val))
        B = a2 * np.array([self.adjoint_eig_funcs[i](self.l) for i in range(self.n)])
        ss_modal = sim.StateSpace(A, B, input_handle=controller)

        # simulate
        self.t, self.q = sim.simulate_state_space(ss_modal, np.zeros((len(self.adjoint_eig_funcs))), self.dt)

        eval_d = sim.evaluate_approximation(self.act_funcs, self.q, self.t, self.dz)
        x_0t = eval_d.output_data[:, 0]
        yc, tc = tr.gevrey_tanh(self.T, 1)
        x_0t_desired = np.interp(self.t, tc, yc[0, :])
        self.assertLess(np.average((x_0t - x_0t_desired) ** 2), 1e-2)

        # display results
        if show_plots:
            win1 = vis.PgAnimatedPlot([eval_d], title="Test")
            win2 = vis.PgSurfacePlot(eval_d)
            app.exec_()

    def tearDown(self):
        deregister_base("eig_base")
        deregister_base("adjoint_eig_funcs")
        deregister_base("eig_base_t")
        deregister_base("fem_funcs")


@unittest.skip
class RadRobinSpatiallyVaryingCoefficientControllerTest(unittest.TestCase):
    """
    """

    def test_it(self):
        # system/simulation parameters
        actuation_type = 'robin'
        bound_cond_type = 'robin'

        self.l = 1.
        spatial_disc = 10
        self.dz = sim.Domain(bounds=(0, self.l), num=spatial_disc)

        self.T = 1.
        temporal_disc = 1e2
        self.dt = sim.Domain(bounds=(0, self.T), num=temporal_disc)

        self.n = 10

        # original system parameters
        a2 = 1.5
        a1_z = cr.Function(lambda z: 1, derivative_handles=[lambda z: 0])
        a0_z = lambda z: 3
        alpha = -2
        beta = -3
        self.param = [a2, a1_z, a0_z, alpha, beta]

        # target system parameters (controller parameters)
        a1_t = -0
        a0_t = -1
        alpha_t = 1
        beta_t = 1
        self.param_t = [a2, a1_t, a0_t, alpha_t, beta_t]
        adjoint_param_t = ef.SecondOrderEigenfunction.get_adjoint_problem(self.param_t)

        # original intermediate ("_i") and traget intermediate ("_ti") system parameters
        _, _, a0_i, alpha_i, beta_i = ef.transform_to_intermediate(self.param, l=self.l)
        self.param_i = a2, 0, a0_i, alpha_i, beta_i
        _, _, a0_ti, alpha_ti, beta_ti = ef.transform_to_intermediate(self.param_t)
        self.param_ti = a2, 0, a0_ti, alpha_ti, beta_ti

        # create (not normalized) target (_t) eigenfunctions
        eig_freq_t, self.eig_val_t = ef.SecondOrderRobinEigenfunction.eigfreq_eigval_hint(self.param_t, self.l, self.n)
        init_eig_funcs_t = np.array([ef.SecondOrderRobinEigenfunction(om, self.param_t, self.l) for om in eig_freq_t])
        init_adjoint_eig_funcs_t = np.array(
            [ef.SecondOrderRobinEigenfunction(om, adjoint_param_t, self.l) for om in eig_freq_t])

        # normalize eigenfunctions and adjoint eigenfunctions
        eig_funcs_t, self.adjoint_eig_funcs_t = cr.normalize_base(init_eig_funcs_t, init_adjoint_eig_funcs_t)

        # # transformed original eigenfunctions
        self.eig_funcs = np.array([ef.TransformedSecondOrderEigenfunction(self.eig_val_t[i],
                                                                          [eig_funcs_t[i](0), alpha * eig_funcs_t[i](0),
                                                                           0, 0], [a2, a1_z, a0_z],
                                                                          np.linspace(0, self.l, 1e4)) for i in
                                   range(self.n)])

        # create test-functions
        nodes, self.fem_funcs = sf.cure_interval(sf.LagrangeFirstOrder, self.dz.bounds, node_count=self.n)

        # register functions
        register_base("eig_base_t", eig_funcs_t, overwrite=True)
        register_base("adjoint_eig_funcs_t", self.adjoint_eig_funcs_t, overwrite=True)
        register_base("eig_base", self.eig_funcs, overwrite=True)
        register_base("fem_funcs", self.fem_funcs, overwrite=True)

        # init trajectory
        self.traj = tr.RadTrajectory(self.l, self.T, self.param_ti, bound_cond_type, actuation_type)

        # original () and target (_t) field variable
        fem_field_variable = ph.FieldVariable("fem_funcs", location=self.l)
        field_variable_t = ph.FieldVariable("eig_base_t", weight_label="eig_base", location=self.l)
        d_field_variable_t = ph.SpatialDerivedFieldVariable("eig_base_t", 1, weight_label="eig_base", location=self.l)
        field_variable = ph.FieldVariable("eig_base", location=self.l)
        d_field_variable = ph.SpatialDerivedFieldVariable("eig_base", 1, location=self.l)
        # intermediate (_i) and target intermediate (_ti) transformations by z=l

        #  x_i  = x   * transform_i_at_l
        self.transform_i_at_l = np.exp(integrate.quad(lambda z: a1_z(z) / 2 / a2, 0, self.l)[0])

        # x  = x_i   * inv_transform_i_at_l
        self.inv_transform_i_at_l = np.exp(-integrate.quad(lambda z: a1_z(z) / 2 / a2, 0, self.l)[0])

        # x_ti = x_t * transform_ti_at_l
        self.transform_ti_at_l = np.exp(a1_t / 2 / a2 * self.l)

        # intermediate (_i) and target intermediate (_ti) field variable (list of scalar terms = sum of scalar terms)
        self.x_fem_i_at_l = [ph.ScalarTerm(fem_field_variable, self.transform_i_at_l)]
        self.x_i_at_l = [ph.ScalarTerm(field_variable, self.transform_i_at_l)]
        self.xd_i_at_l = [ph.ScalarTerm(d_field_variable, self.transform_i_at_l),
                          ph.ScalarTerm(field_variable, self.transform_i_at_l * a1_z(self.l) / 2 / a2)]
        self.x_ti_at_l = [ph.ScalarTerm(field_variable_t, self.transform_ti_at_l)]
        self.xd_ti_at_l = [ph.ScalarTerm(d_field_variable_t, self.transform_ti_at_l),
                           ph.ScalarTerm(field_variable_t, self.transform_ti_at_l * a1_t / 2 / a2)]

        # discontinuous operator (Kx)(t) = int_kernel_zz(l)*x(l,t)
        self.int_kernel_zz = alpha_ti - alpha_i + integrate.quad(lambda z: (a0_i(z) - a0_ti) / 2 / a2, 0, self.l)[0]

        controller = ut.get_parabolic_robin_backstepping_controller(state=self.x_fem_i_at_l, approx_state=self.x_i_at_l,
                                                                    d_approx_state=self.xd_i_at_l,
                                                                    approx_target_state=self.x_ti_at_l,
                                                                    d_approx_target_state=self.xd_ti_at_l,
                                                                    integral_kernel_zz=self.int_kernel_zz,
                                                                    original_beta=beta_i, target_beta=beta_ti,
                                                                    trajectory=self.traj,
                                                                    scale=self.inv_transform_i_at_l)

        rad_pde = ut.get_parabolic_robin_weak_form("fem_funcs", "fem_funcs", controller, self.param, self.dz.bounds)
        cf = sim.parse_weak_formulation(rad_pde)
        ss_weak = cf.convert_to_state_space()

        # simulate
        t, q = sim.simulate_state_space(ss_weak, np.zeros((len(self.fem_funcs))), self.dt)
        eval_d = sim.evaluate_approximation("fem_funcs", q, t, self.dz)
        x_0t = eval_d.output_data[:, 0]
        yc, tc = tr.gevrey_tanh(self.T, 1)
        x_0t_desired = np.interp(t, tc, yc[0, :])
        self.assertLess(np.average((x_0t - x_0t_desired) ** 2), 1e-4)

        # display results
        if show_plots:
            win1 = vis.PgAnimatedPlot([eval_d], title="Test")
            win2 = vis.PgSurfacePlot(eval_d)
            app.exec_()

        deregister_base("eig_base")
        deregister_base("adjoint_eig_funcs")
        deregister_base("eig_base_t")
        deregister_base("fem_funcs")


@unittest.skip
class RadRobinInDomainBacksteppingControllerTest(unittest.TestCase):
    """
    """

    def test_fem(self):

        # system/simulation parameters
        actuation_type = 'robin'
        bound_cond_type = 'robin'

        self.l = 1.
        spatial_disc = 30
        self.dz = sim.Domain(bounds=(0, self.l), num=spatial_disc)

        self.T = 1.
        temporal_disc = 1e2
        self.dt = sim.Domain(bounds=(0, self.T), num=temporal_disc)
        self.n = 12

        # original system parameters
        a2 = 1.5
        a1 = 2.5
        a0 = 28
        alpha = -2
        beta = -3
        self.param = [a2, a1, a0, alpha, beta]
        adjoint_param = ef.SecondOrderEigenfunction.get_adjoint_problem(self.param)

        # target system parameters (controller parameters)
        a1_t = -5
        a0_t = -25
        alpha_t = 3
        beta_t = 2
        self.param_t = [a2, a1_t, a0_t, alpha_t, beta_t]

        # actuation_type by b which is close to b_desired on a k times subdivided spatial domain
        b_desired = self.l / 2
        k = 51  # = k1 + k2
        k1, k2, self.b = ut.split_domain(k, b_desired, self.l, mode='coprime')[0:3]
        M = np.linalg.inv(ut.get_inn_domain_transformation_matrix(k1, k2, mode="2n"))

        # original intermediate ("_i") and traget intermediate ("_ti") system parameters
        _, _, a0_i, self.alpha_i, self.beta_i = ef.transform_to_intermediate(self.param)
        self.param_i = a2, 0, a0_i, self.alpha_i, self.beta_i
        _, _, a0_ti, self.alpha_ti, self.beta_ti = ef.transform_to_intermediate(self.param_t)
        self.param_ti = a2, 0, a0_ti, self.alpha_ti, self.beta_ti

        # create (not normalized) eigenfunctions
        eig_freq, self.eig_val = ef.SecondOrderRobinEigenfunction.eigfreq_eigval_hint(self.param, self.l, self.n)
        init_eig_funcs = np.array([ef.SecondOrderRobinEigenfunction(om, self.param, self.l) for om in eig_freq])
        init_adjoint_eig_funcs = np.array(
            [ef.SecondOrderRobinEigenfunction(om, adjoint_param, self.l) for om in eig_freq])

        # normalize eigenfunctions and adjoint eigenfunctions
        eig_funcs, self.adjoint_eig_funcs = cr.normalize_base(init_eig_funcs, init_adjoint_eig_funcs)

        # eigenfunctions of the in-domain intermediate (_id) and the intermediate (_i) system
        eig_freq_i, eig_val_i = ef.SecondOrderRobinEigenfunction.eigfreq_eigval_hint(self.param_i, self.l, self.n)
        self.assertTrue(all(np.isclose(eig_val_i, self.eig_val)))
        eig_funcs_id = np.array(
            [ef.SecondOrderRobinEigenfunction(eig_freq_i[i], self.param_i, self.l, eig_funcs[i](0)) for i in
             range(self.n)])
        eig_funcs_i = np.array([ef.SecondOrderRobinEigenfunction(eig_freq_i[i], self.param_i, self.l,
                                                                 eig_funcs[i](0) * eig_funcs_id[i](self.l) /
                                                                 eig_funcs_id[i](self.b)) for i in range(self.n)])

        # eigenfunctions from target system ("_ti")
        eig_freq_ti = np.sqrt((a0_ti - self.eig_val) / a2)
        eig_funcs_ti = np.array(
            [ef.SecondOrderRobinEigenfunction(eig_freq_ti[i], self.param_ti, self.l, eig_funcs_i[i](0)) for i in
             range(self.n)])

        # create testfunctions
        nodes, self.fem_funcs = sf.cure_interval(sf.LagrangeFirstOrder, self.dz.bounds, node_count=self.n)

        # register eigenfunctions
        # register_functions("eig_base", eig_funcs, overwrite=True)
        register_base("adjoint_eig_funcs", self.adjoint_eig_funcs, overwrite=True)
        register_base("eig_base", eig_funcs, overwrite=True)
        register_base("eig_base_i", eig_funcs_i, overwrite=True)
        register_base("eig_base_ti", eig_funcs_ti, overwrite=True)
        register_base("fem_funcs", self.fem_funcs, overwrite=True)

        # init trajectory
        self.traj = tr.RadTrajectory(self.l, self.T, self.param_ti, bound_cond_type, actuation_type)

        # original () and target (_t) field variable
        fem_field_variable = ph.FieldVariable("fem_funcs", location=self.l)
        field_variable_i = ph.FieldVariable("eig_base_i", weight_label="eig_base", location=self.l)
        d_field_variable_i = ph.SpatialDerivedFieldVariable("eig_base_i", 1, weight_label="eig_base", location=self.l)
        field_variable_ti = ph.FieldVariable("eig_base_ti", weight_label="eig_base", location=self.l)
        d_field_variable_ti = ph.SpatialDerivedFieldVariable("eig_base_ti", 1, weight_label="eig_base",
                                                             location=self.l)

        # intermediate (_i) and target intermediate (_ti) field variable (list of scalar terms = sum of scalar terms)
        self.x_fem_i_at_l = [ph.ScalarTerm(fem_field_variable)]
        self.x_i_at_l = [ph.ScalarTerm(field_variable_i)]
        self.xd_i_at_l = [ph.ScalarTerm(d_field_variable_i)]
        self.x_ti_at_l = [ph.ScalarTerm(field_variable_ti)]
        self.xd_ti_at_l = [ph.ScalarTerm(d_field_variable_ti)]

        # shift transformation
        shifted_fem_funcs_i = np.array(
            [ef.FiniteTransformFunction(func, M, self.l, scale_func=lambda z: np.exp(a1 / 2 / a2 * z)) for func in
             self.fem_funcs])
        shifted_eig_funcs_id = np.array([ef.FiniteTransformFunction(func, M, self.l) for func in eig_funcs_id])
        register_base("sh_fem_funcs_i", shifted_fem_funcs_i, overwrite=True)
        register_base("sh_eig_funcs_id", shifted_eig_funcs_id, overwrite=True)
        sh_fem_field_variable_i = ph.FieldVariable("sh_fem_funcs_i", weight_label="fem_funcs", location=self.l)
<<<<<<< HEAD
        sh_field_variable_id = ph.FieldVariable("sh_eig_funcs_id", weight_label="eig_funcs", location=self.l)
        self.sh_x_fem_i_at_l = [ph.ScalarTerm(sh_fem_field_variable_i), ph.ScalarTerm(field_variable_i),
=======
        sh_field_variable_id = ph.FieldVariable("sh_eig_funcs_id", weight_label="eig_base", location=self.l)
        self.sh_x_fem_i_at_l = [ph.ScalarTerm(sh_fem_field_variable_i),
                                ph.ScalarTerm(field_variable_i),
>>>>>>> 034a6c07
                                ph.ScalarTerm(sh_field_variable_id, -1)]

        # discontinuous operator (Kx)(t) = int_kernel_zz(l)*x(l,t)
        self.int_kernel_zz = lambda z: self.alpha_ti - self.alpha_i + (a0_i - a0_ti) / 2 / a2 * z

        a2, a1, _, _, _ = self.param
        controller = ut.get_parabolic_robin_backstepping_controller(state=self.sh_x_fem_i_at_l,
                                                                    approx_state=self.x_i_at_l,
                                                                    d_approx_state=self.xd_i_at_l,
                                                                    approx_target_state=self.x_ti_at_l,
                                                                    d_approx_target_state=self.xd_ti_at_l,
                                                                    integral_kernel_zz=self.int_kernel_zz(self.l),
                                                                    original_beta=self.beta_i, target_beta=self.beta_ti,
                                                                    trajectory=self.traj,
                                                                    scale=np.exp(-a1 / 2 / a2 * self.b))

        # determine (A,B) with modal transformation
        rad_pde = ut.get_parabolic_robin_weak_form("fem_funcs", "fem_funcs", controller, self.param, self.dz.bounds,
                                                   self.b)
        cf = sim.parse_weak_formulation(rad_pde)
        ss_weak = cf.convert_to_state_space()

        # simulate
        t, q = sim.simulate_state_space(ss_weak, np.zeros((len(self.fem_funcs))), self.dt)

        # weights of the intermediate system
        mat = cr.calculate_base_transformation_matrix(self.fem_funcs, eig_funcs)
        q_i = np.zeros((q.shape[0], len(eig_funcs_i)))
        for i in range(q.shape[0]):
            q_i[i, :] = np.dot(q[i, :], np.transpose(mat))

        eval_i = sim.evaluate_approximation("eig_base_i", q_i, t, self.dz)
        x_0t = eval_i.output_data[:, 0]
        yc, tc = tr.gevrey_tanh(self.T, 1)
        x_0t_desired = np.interp(t, tc, yc[0, :])
        self.assertLess(np.average((x_0t - x_0t_desired) ** 2), 1e-2)

        # display results
        if show_plots:
            eval_d = sim.evaluate_approximation("fem_funcs", q, t, self.dz)
            win1 = vis.PgSurfacePlot(eval_i)
            win2 = vis.PgSurfacePlot(eval_d)
            app.exec_()

        pi.deregister_base("eig_base")
        pi.deregister_base("eig_base_i")
        pi.deregister_base("eig_base_ti")
        pi.deregister_base("fem_funcs")
        pi.deregister_base("sh_fem_funcs_i")
        pi.deregister_base("sh_eig_funcs_id")<|MERGE_RESOLUTION|>--- conflicted
+++ resolved
@@ -154,28 +154,16 @@
         eig_freq = np.array([(i + 1) * np.pi / l for i in range(n)])
         eig_values = a0 - a2 * eig_freq ** 2 - a1 ** 2 / 4. / a2
         norm_fac = np.ones(eig_freq.shape) * np.sqrt(2)
-<<<<<<< HEAD
-        eig_funcs = np.asarray(
-            [ef.SecondOrderDirichletEigenfunction(eig_freq[i], param, l, norm_fac[i]) for i in range(n)])
-        register_base("eig_funcs", eig_funcs, overwrite=True)
-=======
         eig_base = pi.Base([pi.SecondOrderDirichletEigenfunction(eig_freq[i], param, dz.bounds, norm_fac[i])
                             for i in range(n)])
         pi.register_base("eig_base", eig_base)
->>>>>>> 034a6c07
 
         # eigenfunctions target system
         eig_freq_t = np.sqrt(-eig_values.astype(complex))
         norm_fac_t = norm_fac * eig_freq / eig_freq_t
-<<<<<<< HEAD
-        eig_funcs_t = np.asarray(
-            [ef.SecondOrderDirichletEigenfunction(eig_freq_t[i], param_t, l, norm_fac_t[i]) for i in range(n)])
-        register_base("eig_funcs_t", eig_funcs_t, overwrite=True)
-=======
         eig_base_t = pi.Base([pi.SecondOrderDirichletEigenfunction(eig_freq_t[i], param_t, dz.bounds, norm_fac_t[i])
                               for i in range(n)])
         pi.register_base("eig_base_t", eig_base_t)
->>>>>>> 034a6c07
 
         # derive initial field variable x(z,0) and weights
         start_state = pi.Function.from_constant(0, domain=(0, l))
@@ -734,14 +722,9 @@
         register_base("sh_fem_funcs_i", shifted_fem_funcs_i, overwrite=True)
         register_base("sh_eig_funcs_id", shifted_eig_funcs_id, overwrite=True)
         sh_fem_field_variable_i = ph.FieldVariable("sh_fem_funcs_i", weight_label="fem_funcs", location=self.l)
-<<<<<<< HEAD
-        sh_field_variable_id = ph.FieldVariable("sh_eig_funcs_id", weight_label="eig_funcs", location=self.l)
-        self.sh_x_fem_i_at_l = [ph.ScalarTerm(sh_fem_field_variable_i), ph.ScalarTerm(field_variable_i),
-=======
         sh_field_variable_id = ph.FieldVariable("sh_eig_funcs_id", weight_label="eig_base", location=self.l)
         self.sh_x_fem_i_at_l = [ph.ScalarTerm(sh_fem_field_variable_i),
                                 ph.ScalarTerm(field_variable_i),
->>>>>>> 034a6c07
                                 ph.ScalarTerm(sh_field_variable_id, -1)]
 
         # discontinuous operator (Kx)(t) = int_kernel_zz(l)*x(l,t)
