# Config file for automatic testing at travis-ci.org

# Exclude some branches (which names start with branch2go) from travis
branches:
<<<<<<< HEAD
  except:
    - /^(_).*$/
=======
  # Exclude some branches (whose names start with WIP) from travis
  except:
    - /^(WIP).*$/
>>>>>>> c5c84397

language: python

python:
  - "3.5"

install:
  - sudo apt-get update
  - wget https://repo.continuum.io/miniconda/Miniconda3-latest-Linux-x86_64.sh -O miniconda.sh;
  - bash miniconda.sh -b -p $HOME/miniconda
  - export PATH="$HOME/miniconda/bin:$PATH"
  - hash -r
  - conda config --set always_yes yes --set changeps1 no
  - conda update -q conda
  - conda info -a
  - conda create -q -n test-environment python=$TRAVIS_PYTHON_VERSION --file requirements.txt
  - source activate test-environment
  - python setup.py install
  - pip install codecov

before_script:
  # Start x virtual framebuffer for gui
  - "export DISPLAY=:99.0"
  - "sh -e /etc/init.d/xvfb start"
  - sleep 3 # give xvfb some time to start

script:
  - coverage run --omit=tests/*,setup.py setup.py test

after_success:
  - codecov<|MERGE_RESOLUTION|>--- conflicted
+++ resolved
@@ -1,15 +1,9 @@
 # Config file for automatic testing at travis-ci.org
 
-# Exclude some branches (which names start with branch2go) from travis
 branches:
-<<<<<<< HEAD
-  except:
-    - /^(_).*$/
-=======
   # Exclude some branches (whose names start with WIP) from travis
   except:
     - /^(WIP).*$/
->>>>>>> c5c84397
 
 language: python
 
